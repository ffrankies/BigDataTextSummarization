# coding: utf-8
from nltk.corpus import wordnet

import wordcount
import tfidf
<<<<<<< HEAD
import constants
=======
>>>>>>> 24212277


def generate_syn_set(freq_list_complete):
    """
    Takes in a list of words and their frequencies and returns a dictionary with each word mapped
    to the frequency of it and its synonyms ex. "firing : [1961, 'attack', 'fire', 'shooting', 'make']"
    :param freq_list_complete: The output of running FreqDist() on a processed list
    :return: A dictionary of the above form
    """
    # Get a set of just the words from a tuple list
    freq_hash = set(map(lambda tup: tup[0], freq_list_complete))

    # Where to hold all synonyms of the words
    general_synonyms = generate_related_set(freq_hash)

    # Where to store the words with their synonyms that actually appear in the freq list
    relevant_synonyms = {}

    # Store words in relevant_synonyms mapped to an empty array
    for curr_syn in general_synonyms:
        relevant_synonyms[curr_syn] = [0]

    for word in general_synonyms:
        curr_syns = general_synonyms[word]
        for syn in curr_syns:
            if syn in freq_hash and \
                    syn not in relevant_synonyms[word]:
                relevant_synonyms[word].append(syn)
                word_count = list(filter(lambda x: x[0] == syn, freq_list_complete))[0][1]
                relevant_synonyms[word][0] = relevant_synonyms[word][0] + word_count
    return relevant_synonyms
# End of generate_syn_set


def generate_related_set(freq_words):
    """
    Get the synonyms and their hypernyms/lemmas for each of the top 10 most frequent works and
    store the word mapped to them. The result will be returned
    :param freq_words: A list of words to find related words of
    :return: A Dictionary of provided words mapped to a list of related words.
    """
    general_syns = {}
    for curr_set in freq_words:
        curr_general_synonyms = wordnet.synsets(curr_set)
        extended_synonyms = []
        for curr_syn in curr_general_synonyms:
            extended_synonyms.extend(curr_syn.hypernyms())

        # Get just the english word from the synset string
        extended_syns = list(map(lambda x: x.name().split('.')[0], extended_synonyms))
        extended_syns.append(curr_set)
        general_syns.update({curr_set: extended_syns})
    return general_syns
# End of generate_related_set


def print_syn_set(syn_set, num):
    """
    Print the synset in a nicely formatted manner
    :param syn_set: The set to be printed (generated from the generate_syn_set method)
    :param num: the number of synsets to print
    """
    count = 0
    for w in sorted(syn_set, key=syn_set.get, reverse=True):
        if syn_set[w][0] != 0:
            print("\item %s (%d): " % (w, syn_set[w][0]), syn_set[w][1:])
            count += 1
        if count > num:
            break
# End of print_syn_set


def add_word_counts(wordlist, word_counts):
    """Add word counts to words in wordlist, return result as a dictionary mapping word to word count.

    :param wordlist: The list of words to which word counts will be added
    :param word_counts: The dictionary of word counts

    :return: A dictionary mapping words in wordlist to their word counts
    """
    wordlist_with_counts = dict()
    for word in wordlist:
        if word in word_counts:
            wordlist_with_counts[word] = word_counts[word]
        else:
            print(word, " not in word_counts dictionary but in given wordlist")
    return wordlist_with_counts
# End of add_word_counts()


if __name__ == "__main__":
    args = wordcount.parse_arguments()
<<<<<<< HEAD
    records = wordcount.load_records(args.file)

    scores = tfidf.tf_idf(records)
    important_words = tfidf.extract_important_words(scores, 500)

    tokenized_records = wordcount.tokenize_records(records)
    frequent_words = wordcount.extract_frequent_words(tokenized_records, 500)

    # Make sure that the words are important and not stop words
    frequent_words = list(filter(lambda x: x[0] in important_words, frequent_words))
    frequent_words = list(filter(lambda x: x[0] not in constants.MYSQL_STOPWORDS, frequent_words))

    synset_dict = generate_syn_set(frequent_words)
    print_syn_set(synset_dict, 50)
=======
    records = wordcount.load_records(args.file, False)
    records = wordcount.preprocess_records(records)
    frequent_words = wordcount.extract_frequent_words(records, args.num_words * 10, False)
    frequent_words = dict(frequent_words)
    tf_idf_scores = tfidf.tf_idf(records)
    # Pyspark technically ends here - the rest is processed on master node
    important_words = tfidf.extract_important_words(tf_idf_scores, args.num_words, True)
    important_words_with_counts = add_word_counts(important_words, frequent_words)
    synset_dict = generate_syn_set(important_words_with_counts.items())
    print_syn_set(synset_dict)
>>>>>>> 24212277
<|MERGE_RESOLUTION|>--- conflicted
+++ resolved
@@ -3,10 +3,9 @@
 
 import wordcount
 import tfidf
-<<<<<<< HEAD
+
 import constants
-=======
->>>>>>> 24212277
+
 
 
 def generate_syn_set(freq_list_complete):
@@ -99,22 +98,6 @@
 
 if __name__ == "__main__":
     args = wordcount.parse_arguments()
-<<<<<<< HEAD
-    records = wordcount.load_records(args.file)
-
-    scores = tfidf.tf_idf(records)
-    important_words = tfidf.extract_important_words(scores, 500)
-
-    tokenized_records = wordcount.tokenize_records(records)
-    frequent_words = wordcount.extract_frequent_words(tokenized_records, 500)
-
-    # Make sure that the words are important and not stop words
-    frequent_words = list(filter(lambda x: x[0] in important_words, frequent_words))
-    frequent_words = list(filter(lambda x: x[0] not in constants.MYSQL_STOPWORDS, frequent_words))
-
-    synset_dict = generate_syn_set(frequent_words)
-    print_syn_set(synset_dict, 50)
-=======
     records = wordcount.load_records(args.file, False)
     records = wordcount.preprocess_records(records)
     frequent_words = wordcount.extract_frequent_words(records, args.num_words * 10, False)
@@ -125,4 +108,3 @@
     important_words_with_counts = add_word_counts(important_words, frequent_words)
     synset_dict = generate_syn_set(important_words_with_counts.items())
     print_syn_set(synset_dict)
->>>>>>> 24212277
